package cmd

import (
	"fmt"
	"os"
	"path/filepath"
	"strings"

	"base/utils"

	"github.com/spf13/cobra"
)

var generateCmd = &cobra.Command{
	Use:     "generate [name] [field:type...]",
	Aliases: []string{"g"},
	Short:   "Generate a new module",
	Long:    `Generate a new module with the specified name and fields. Use --admin flag to generate admin interface.`,
	Args:    cobra.MinimumNArgs(1),
	Run:     generateModule,
}

func init() {

	rootCmd.AddCommand(generateCmd)
}

// generateModule generates a new module with the specified name and fields.
func generateModule(cmd *cobra.Command, args []string) {
	singularName := args[0]
	fields := args[1:]

	// Convert singular name to snake_case for directory naming
	dirName := utils.ToSnakeCase(singularName)
	pluralName := utils.ToPlural(singularName)
	pluralDirName := utils.ToSnakeCase(pluralName)

	// Use PascalCase for struct naming
	structName := utils.ToPascalCase(singularName)

	// Use the singular name in snake_case for package naming
	packageName := utils.ToSnakeCase(singularName)

	// Create directories (singular names in snake_case)
	dirs := []string{
		filepath.Join("app", "models"),
<<<<<<< HEAD
		filepath.Join("app", pluralDirName), // Changed to snake_case singular directory
=======
		filepath.Join("app", dirName),
>>>>>>> 07c87f71
	}
	for _, dir := range dirs {
		if err := os.MkdirAll(dir, os.ModePerm); err != nil {
			fmt.Printf("Error creating directory %s: %v\n", dir, err)
			return
		}
	}

	// Process fields into FieldStruct
	processedFields := utils.GenerateFieldStructs(fields)

	// Generate model file with processed fields
	utils.GenerateFileFromTemplate(
		filepath.Join("app", "models"),
		dirName+".go",
		"templates/model.tmpl",
		structName,
		dirName,
		"models",
		processedFields,
	)

	// Generate other files (in singular directory with snake_case)
	files := []string{"controller.go", "service.go", "mod.go"}
	for _, file := range files {
		templateName := strings.TrimSuffix(file, ".go") + ".tmpl"
		utils.GenerateFileFromTemplate(
<<<<<<< HEAD
			filepath.Join("app", pluralDirName), // Use singular directory in snake_case
=======
			filepath.Join("app", dirName),
>>>>>>> 07c87f71
			file,
			"templates/"+templateName,
			structName,
			pluralDirName,
			packageName,
			processedFields,
		)
	}

	// Update app/init.go to register the new module
	if err := utils.UpdateInitFile(singularName, pluralName); err != nil {
		fmt.Printf("Error updating app/init.go: %v\n", err)
		return
	}
<<<<<<< HEAD

	fmt.Printf("Module %s generated successfully with fields: %v\n", singularName, fields)
=======

	// Update seeders in app/seed.go
	if err := utils.UpdateSeedersFile(structName, packageName); err != nil {
		fmt.Printf("Error updating seeders in app/seed.go: %v\n", err)
		return
	}

	adminFlag, _ := cmd.Flags().GetBool("admin")
	if adminFlag {
		generateAdminInterface(singularName, pluralName, fields)
	}

	fmt.Printf("Module %s generated successfully with fields: %v\n", singularName, fields)
}

func generateAdminInterface(singularName, pluralName string, fields []string) {
	pluralSnakeCase := utils.ToSnakeCase(pluralName)
	adminDir := filepath.Join("admin", pluralSnakeCase)
	if err := os.MkdirAll(adminDir, os.ModePerm); err != nil {
		fmt.Printf("Error creating admin directory %s: %v\n", adminDir, err)
		return
	}

	adminTemplateContent, err := utils.TemplateFS.ReadFile("templates/admin_interface.tmpl")
	if err != nil {
		fmt.Printf("Error reading admin template: %v\n", err)
		return
	}

	fieldStructs := utils.GenerateFieldStructs(fields)

	data := map[string]interface{}{
		"StructName": utils.ToTitle(singularName),
		"PluralName": utils.ToTitle(pluralName),
		"RouteName":  pluralSnakeCase,
		"Fields":     fieldStructs,
	}

	tmpl, err := utils.ParseTemplate("admin_interface", string(adminTemplateContent))
	if err != nil {
		fmt.Printf("Error parsing admin template: %v\n", err)
		return
	}

	filePath := filepath.Join(adminDir, "index.html")
	file, err := os.Create(filePath)
	if err != nil {
		fmt.Printf("Error creating file %s: %v\n", filePath, err)
		return
	}
	defer file.Close()

	if err := tmpl.Execute(file, data); err != nil {
		fmt.Printf("Error executing template for index.html: %v\n", err)
		return
	}

	// Update admin/partials/nav.html
	utils.UpdateNavFile(pluralSnakeCase)

	// Update admin/index.html
	utils.UpdateIndexFile(pluralSnakeCase)

	fmt.Printf("Admin interface for %s generated in %s\n", singularName, adminDir)
>>>>>>> 07c87f71
}<|MERGE_RESOLUTION|>--- conflicted
+++ resolved
@@ -44,11 +44,7 @@
 	// Create directories (singular names in snake_case)
 	dirs := []string{
 		filepath.Join("app", "models"),
-<<<<<<< HEAD
 		filepath.Join("app", pluralDirName), // Changed to snake_case singular directory
-=======
-		filepath.Join("app", dirName),
->>>>>>> 07c87f71
 	}
 	for _, dir := range dirs {
 		if err := os.MkdirAll(dir, os.ModePerm); err != nil {
@@ -76,11 +72,7 @@
 	for _, file := range files {
 		templateName := strings.TrimSuffix(file, ".go") + ".tmpl"
 		utils.GenerateFileFromTemplate(
-<<<<<<< HEAD
 			filepath.Join("app", pluralDirName), // Use singular directory in snake_case
-=======
-			filepath.Join("app", dirName),
->>>>>>> 07c87f71
 			file,
 			"templates/"+templateName,
 			structName,
@@ -95,73 +87,6 @@
 		fmt.Printf("Error updating app/init.go: %v\n", err)
 		return
 	}
-<<<<<<< HEAD
 
 	fmt.Printf("Module %s generated successfully with fields: %v\n", singularName, fields)
-=======
-
-	// Update seeders in app/seed.go
-	if err := utils.UpdateSeedersFile(structName, packageName); err != nil {
-		fmt.Printf("Error updating seeders in app/seed.go: %v\n", err)
-		return
-	}
-
-	adminFlag, _ := cmd.Flags().GetBool("admin")
-	if adminFlag {
-		generateAdminInterface(singularName, pluralName, fields)
-	}
-
-	fmt.Printf("Module %s generated successfully with fields: %v\n", singularName, fields)
-}
-
-func generateAdminInterface(singularName, pluralName string, fields []string) {
-	pluralSnakeCase := utils.ToSnakeCase(pluralName)
-	adminDir := filepath.Join("admin", pluralSnakeCase)
-	if err := os.MkdirAll(adminDir, os.ModePerm); err != nil {
-		fmt.Printf("Error creating admin directory %s: %v\n", adminDir, err)
-		return
-	}
-
-	adminTemplateContent, err := utils.TemplateFS.ReadFile("templates/admin_interface.tmpl")
-	if err != nil {
-		fmt.Printf("Error reading admin template: %v\n", err)
-		return
-	}
-
-	fieldStructs := utils.GenerateFieldStructs(fields)
-
-	data := map[string]interface{}{
-		"StructName": utils.ToTitle(singularName),
-		"PluralName": utils.ToTitle(pluralName),
-		"RouteName":  pluralSnakeCase,
-		"Fields":     fieldStructs,
-	}
-
-	tmpl, err := utils.ParseTemplate("admin_interface", string(adminTemplateContent))
-	if err != nil {
-		fmt.Printf("Error parsing admin template: %v\n", err)
-		return
-	}
-
-	filePath := filepath.Join(adminDir, "index.html")
-	file, err := os.Create(filePath)
-	if err != nil {
-		fmt.Printf("Error creating file %s: %v\n", filePath, err)
-		return
-	}
-	defer file.Close()
-
-	if err := tmpl.Execute(file, data); err != nil {
-		fmt.Printf("Error executing template for index.html: %v\n", err)
-		return
-	}
-
-	// Update admin/partials/nav.html
-	utils.UpdateNavFile(pluralSnakeCase)
-
-	// Update admin/index.html
-	utils.UpdateIndexFile(pluralSnakeCase)
-
-	fmt.Printf("Admin interface for %s generated in %s\n", singularName, adminDir)
->>>>>>> 07c87f71
 }