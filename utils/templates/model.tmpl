package models

import (
    "time"
    "gorm.io/gorm"
<<<<<<< HEAD
    {{- if .HasImageField }}
=======
    {{- if hasField .Fields "attachment" }}
>>>>>>> bef6f820
    "base/core/storage"
    {{- end }}
)

{{- $structName := .StructName }}
{{- range .Fields}}
{{- if and (or (eq .Relationship "has_many") (eq .Relationship "has_one") (eq .Relationship "belongs_to")) (ne .AssociatedType $structName) }}
// {{.AssociatedType}}Response is used for {{.AssociatedType}} responses
type {{.AssociatedType}}Response interface{}
{{- end}}
{{- end}}

// {{.StructName}} represents a {{toLower .StructName}} entity
type {{.StructName}} struct {
    Id        uint           `json:"id" gorm:"primaryKey"`
    {{- range .Fields}}
<<<<<<< HEAD
    {{- if or (eq .Relationship "belongs_to") (eq .Relationship "belongsTo")}}
    {{.Name}}Id uint `json:"{{.JSONName}}_id" gorm:"column:{{.JSONName}}_id"`
    {{.Name}} *{{.AssociatedType}} `json:"{{.JSONName}},omitempty" gorm:"foreignKey:{{.Name}}Id;references:Id"`
    {{- else if or (eq .Relationship "has_one") (eq .Relationship "hasOne")}}
    {{.Name}} *{{.AssociatedType}} `json:"{{.JSONName}},omitempty" gorm:"foreignKey:{{$.StructName}}Id;references:Id"`
    {{- else if or (eq .Relationship "has_many") (eq .Relationship "hasMany")}}
    {{.Name}} []*{{.AssociatedType}} `json:"{{.JSONName}},omitempty" gorm:"foreignKey:{{$.StructName}}Id"`
    {{- else}}
    {{.Name}} {{.Type}} `json:"{{.JSONName}}" gorm:"column:{{.DBName}}{{if eq .Type "*storage.Attachment"}};type:jsonb{{end}}"`
=======
    {{- if eq .Relationship "belongs_to"}}
    {{.Name}}Id uint `json:"{{.JSONName}}_id" gorm:"column:{{.JSONName}}_id"`
    {{.Name}} *{{.AssociatedType}} `json:"{{.JSONName}},omitempty" gorm:"foreignKey:{{.Name}}Id;references:Id"`
    {{- else if eq .Relationship "has_one"}}
    {{.Name}} *{{.AssociatedType}} `json:"{{.JSONName}},omitempty" gorm:"foreignKey:{{$.StructName}}Id;references:Id"`
    {{- else if eq .Relationship "has_many"}}
    {{.Name}} []{{.AssociatedType}} `json:"{{.JSONName}},omitempty" gorm:"foreignKey:{{$.StructName}}Id;references:Id"`
    {{- else if eq .Type "text"}}
    {{.Name}} string `json:"{{.JSONName}}" gorm:"column:{{.JSONName}};type:text"`
    {{- else if eq .Type "attachment"}}
    {{.Name}} *storage.Attachment `json:"{{.JSONName}}" gorm:"column:{{.JSONName}}"`
    {{- else}}
    {{.Name}} {{.Type}} `json:"{{.JSONName}}" gorm:"column:{{.JSONName}}"`
>>>>>>> bef6f820
    {{- end}}
    {{- end}}
    CreatedAt time.Time      `json:"created_at"`
    UpdatedAt time.Time      `json:"updated_at"`
    DeletedAt gorm.DeletedAt `json:"deleted_at,omitempty" gorm:"index"`
}

// TableName returns the table name for the {{.StructName}} model
func ({{.StructName}}) TableName() string {
    return "{{toLower .PluralName}}"
}

// Implement the storage.Attachable interface
func (item *{{.StructName}}) GetId() uint {
    return item.Id
}

func (item *{{.StructName}}) GetModelName() string {
    return "{{toLower .StructName}}"
}

// {{.StructName}}ListResponse represents the list view response
type {{.StructName}}ListResponse struct {
    Id        uint      `json:"id"`
    {{- range .Fields}}
<<<<<<< HEAD
    {{- if or (eq .Relationship "belongs_to") (eq .Relationship "belongsTo")}}
    {{.Name}} *{{.AssociatedType}}Response `json:"{{.JSONName}},omitempty"`
    {{- else if or (eq .Relationship "has_one") (eq .Relationship "hasOne")}}
    {{.Name}} *{{.AssociatedType}}Response `json:"{{.JSONName}},omitempty"`
    {{- else if or (eq .Relationship "has_many") (eq .Relationship "hasMany")}}
    {{.Name}} []*{{.AssociatedType}}Response `json:"{{.JSONName}},omitempty"`
=======
    {{- if eq .Relationship "belongs_to"}}
    {{.Name}}Id uint `json:"{{.JSONName}}_id"`
    {{.Name}} *{{.AssociatedType}} `json:"{{.JSONName}},omitempty"`
    {{- else if eq .Relationship "has_one"}}
    {{.Name}} *{{.AssociatedType}} `json:"{{.JSONName}},omitempty"`
    {{- else if eq .Relationship "has_many"}}
    {{.Name}} []{{.AssociatedType}} `json:"{{.JSONName}},omitempty"`
    {{- else if eq .Type "text"}}
    {{.Name}} string `json:"{{.JSONName}}"`
    {{- else if eq .Type "attachment"}}
    {{.Name}} *storage.Attachment `json:"{{.JSONName}}"`
>>>>>>> bef6f820
    {{- else}}
    {{.Name}} {{.Type}} `json:"{{.JSONName}}"`
    {{- end}}
    {{- end}}
    CreatedAt time.Time `json:"created_at"`
    UpdatedAt time.Time `json:"updated_at"`
}

// {{.StructName}}Response represents the detailed view response
type {{.StructName}}Response struct {
    Id        uint      `json:"id"`
    {{- range .Fields}}
<<<<<<< HEAD
    {{- if or (eq .Relationship "belongs_to") (eq .Relationship "belongsTo")}}
    {{.Name}}Id uint `json:"{{.JSONName}}_id"`
    {{.Name}} *{{.AssociatedType}}Response `json:"{{.JSONName}},omitempty"`
    {{- else if or (eq .Relationship "has_one") (eq .Relationship "hasOne")}}
    {{.Name}} *{{.AssociatedType}}Response `json:"{{.JSONName}},omitempty"`
    {{- else if or (eq .Relationship "has_many") (eq .Relationship "hasMany")}}
    {{.Name}} []*{{.AssociatedType}}Response `json:"{{.JSONName}},omitempty"`
=======
    {{- if eq .Relationship "belongs_to"}}
    {{.Name}}Id uint `json:"{{.JSONName}}_id"`
    {{.Name}} *{{.AssociatedType}} `json:"{{.JSONName}},omitempty"`
    {{- else if eq .Relationship "has_one"}}
    {{.Name}} *{{.AssociatedType}} `json:"{{.JSONName}},omitempty"`
    {{- else if eq .Relationship "has_many"}}
    {{.Name}} []{{.AssociatedType}} `json:"{{.JSONName}},omitempty"`
    {{- else if eq .Type "text"}}
    {{.Name}} string `json:"{{.JSONName}}"`
    {{- else if eq .Type "attachment"}}
    {{.Name}} *storage.Attachment `json:"{{.JSONName}}"`
>>>>>>> bef6f820
    {{- else}}
    {{.Name}} {{.Type}} `json:"{{.JSONName}}"`
    {{- end}}
    {{- end}}
    CreatedAt time.Time      `json:"created_at"`
    UpdatedAt time.Time      `json:"updated_at"`
    DeletedAt gorm.DeletedAt `json:"deleted_at,omitempty"`
}

// Create{{.StructName}}Request represents the create request
type Create{{.StructName}}Request struct {
    {{- range .Fields}}
<<<<<<< HEAD
    {{- if or (eq .Relationship "belongs_to") (eq .Relationship "belongsTo")}}
    {{.Name}}Id uint `json:"{{.JSONName}}_id" binding:"required"`
    {{- else if or (eq .Relationship "has_one") (eq .Relationship "hasOne")}}
    {{.Name}}Id uint `json:"{{.JSONName}}_id" binding:"required"`
    {{- else if or (eq .Relationship "has_many") (eq .Relationship "hasMany")}}
    {{.Name}}Ids []uint `json:"{{.JSONName}}_ids" binding:"required"`
=======
    {{- if eq .Relationship "belongs_to"}}
    {{.Name}}Id uint `json:"{{.JSONName}}_id" binding:"required"`
    {{- else if eq .Relationship "has_many"}}
    {{.Name}}Ids []uint `json:"{{.JSONName}}_ids" binding:"required"`
    {{- else if eq .Type "text"}}
    {{.Name}} string `json:"{{.JSONName}}" binding:"required"`
    {{- else if eq .Type "attachment"}}
    {{.Name}} *storage.Attachment `json:"{{.JSONName}}" binding:"required"`
>>>>>>> bef6f820
    {{- else}}
    {{.Name}} {{.Type}} `json:"{{.JSONName}}" binding:"required"`
    {{- end}}
    {{- end}}
}

// Update{{.StructName}}Request represents the update request
type Update{{.StructName}}Request struct {
    {{- range .Fields}}
<<<<<<< HEAD
    {{- if or (eq .Relationship "belongs_to") (eq .Relationship "belongsTo")}}
    {{.Name}}Id *uint `json:"{{.JSONName}}_id,omitempty"`
    {{- else if or (eq .Relationship "has_one") (eq .Relationship "hasOne")}}
    {{.Name}}Id *uint `json:"{{.JSONName}}_id,omitempty"`
    {{- else if or (eq .Relationship "has_many") (eq .Relationship "hasMany")}}
    {{.Name}}Ids []uint `json:"{{.JSONName}}_ids,omitempty"`
=======
    {{- if eq .Relationship "belongs_to"}}
    {{.Name}}Id *uint `json:"{{.JSONName}}_id,omitempty"`
    {{- else if eq .Relationship "has_many"}}
    {{.Name}}Ids []uint `json:"{{.JSONName}}_ids,omitempty"`
    {{- else if eq .Type "text"}}
    {{.Name}} *string `json:"{{.JSONName}},omitempty"`
    {{- else if eq .Type "attachment"}}
    {{.Name}} *storage.Attachment `json:"{{.JSONName}},omitempty"`
>>>>>>> bef6f820
    {{- else}}
    {{.Name}} *{{.Type}} `json:"{{.JSONName}},omitempty"`
    {{- end}}
    {{- end}}
}

// ToListResponse converts the model to a list response
func (item *{{.StructName}}) ToListResponse() *{{.StructName}}ListResponse {
    if item == nil {
        return nil
    }
    return &{{.StructName}}ListResponse{
        Id: item.Id,
        {{- range .Fields}}
<<<<<<< HEAD
        {{- if or (eq .Relationship "belongs_to") (eq .Relationship "belongsTo")}}
        {{.Name}}: item.{{.Name}}.ToResponse(),
        {{- else if or (eq .Relationship "has_one") (eq .Relationship "hasOne")}}
        {{.Name}}: item.{{.Name}}.ToResponse(),
        {{- else if or (eq .Relationship "has_many") (eq .Relationship "hasMany")}}
        {{.Name}}: func() []*{{.AssociatedType}}Response {
            if item.{{.Name}} == nil {
                return nil
            }
            responses := make([]*{{.AssociatedType}}Response, len(item.{{.Name}}))
            for i, v := range item.{{.Name}} {
                responses[i] = v.ToResponse()
            }
            return responses
        }(),
=======
        {{- if eq .Relationship "belongs_to"}}
        {{.Name}}Id: item.{{.Name}}Id,
        {{.Name}}: item.{{.Name}},
>>>>>>> bef6f820
        {{- else}}
        {{.Name}}: item.{{.Name}},
        {{- end}}
        {{- end}}
        CreatedAt: item.CreatedAt,
        UpdatedAt: item.UpdatedAt,
    }
}

// ToResponse converts the model to a detailed response
func (item *{{.StructName}}) ToResponse() *{{.StructName}}Response {
    if item == nil {
        return nil
    }
    return &{{.StructName}}Response{
        Id: item.Id,
        {{- range .Fields}}
        {{- if eq .Relationship "belongs_to"}}
        {{.Name}}Id: item.{{.Name}}Id,
<<<<<<< HEAD
        {{.Name}}: item.{{.Name}}.ToResponse(),
        {{- else if or (eq .Relationship "has_one") (eq .Relationship "hasOne")}}
        {{.Name}}: item.{{.Name}}.ToResponse(),
        {{- else if or (eq .Relationship "has_many") (eq .Relationship "hasMany")}}
        {{.Name}}: func() []*{{.AssociatedType}}Response {
            if item.{{.Name}} == nil {
                return nil
            }
            responses := make([]*{{.AssociatedType}}Response, len(item.{{.Name}}))
            for i, v := range item.{{.Name}} {
                responses[i] = v.ToResponse()
            }
            return responses
        }(),
=======
        {{.Name}}: item.{{.Name}},
>>>>>>> bef6f820
        {{- else}}
        {{.Name}}: item.{{.Name}},
        {{- end}}
        {{- end}}
        CreatedAt: item.CreatedAt,
        UpdatedAt: item.UpdatedAt,
        DeletedAt: item.DeletedAt,
    }
}

func (item *{{.StructName}}) Preload(db *gorm.DB) *gorm.DB {
<<<<<<< HEAD
    return db.
        {{- range .Fields}}
        {{- if or (eq .Relationship "belongs_to") (eq .Relationship "belongsTo") (eq .Relationship "has_one") (eq .Relationship "hasOne") (eq .Relationship "has_many") (eq .Relationship "hasMany")}}
        Preload("{{.Name}}").
        {{- end}}
        {{- end}}
        Preload("DeletedAt")
=======
    return db{{- range .Fields}}{{if or (eq .Relationship "belongs_to") (eq .Relationship "has_one") (eq .Relationship "has_many")}}.Preload("{{.Name}}"){{- end}}{{- end}}
>>>>>>> bef6f820
}<|MERGE_RESOLUTION|>--- conflicted
+++ resolved
@@ -3,38 +3,15 @@
 import (
     "time"
     "gorm.io/gorm"
-<<<<<<< HEAD
-    {{- if .HasImageField }}
-=======
     {{- if hasField .Fields "attachment" }}
->>>>>>> bef6f820
     "base/core/storage"
     {{- end }}
 )
-
-{{- $structName := .StructName }}
-{{- range .Fields}}
-{{- if and (or (eq .Relationship "has_many") (eq .Relationship "has_one") (eq .Relationship "belongs_to")) (ne .AssociatedType $structName) }}
-// {{.AssociatedType}}Response is used for {{.AssociatedType}} responses
-type {{.AssociatedType}}Response interface{}
-{{- end}}
-{{- end}}
 
 // {{.StructName}} represents a {{toLower .StructName}} entity
 type {{.StructName}} struct {
     Id        uint           `json:"id" gorm:"primaryKey"`
     {{- range .Fields}}
-<<<<<<< HEAD
-    {{- if or (eq .Relationship "belongs_to") (eq .Relationship "belongsTo")}}
-    {{.Name}}Id uint `json:"{{.JSONName}}_id" gorm:"column:{{.JSONName}}_id"`
-    {{.Name}} *{{.AssociatedType}} `json:"{{.JSONName}},omitempty" gorm:"foreignKey:{{.Name}}Id;references:Id"`
-    {{- else if or (eq .Relationship "has_one") (eq .Relationship "hasOne")}}
-    {{.Name}} *{{.AssociatedType}} `json:"{{.JSONName}},omitempty" gorm:"foreignKey:{{$.StructName}}Id;references:Id"`
-    {{- else if or (eq .Relationship "has_many") (eq .Relationship "hasMany")}}
-    {{.Name}} []*{{.AssociatedType}} `json:"{{.JSONName}},omitempty" gorm:"foreignKey:{{$.StructName}}Id"`
-    {{- else}}
-    {{.Name}} {{.Type}} `json:"{{.JSONName}}" gorm:"column:{{.DBName}}{{if eq .Type "*storage.Attachment"}};type:jsonb{{end}}"`
-=======
     {{- if eq .Relationship "belongs_to"}}
     {{.Name}}Id uint `json:"{{.JSONName}}_id" gorm:"column:{{.JSONName}}_id"`
     {{.Name}} *{{.AssociatedType}} `json:"{{.JSONName}},omitempty" gorm:"foreignKey:{{.Name}}Id;references:Id"`
@@ -48,7 +25,6 @@
     {{.Name}} *storage.Attachment `json:"{{.JSONName}}" gorm:"column:{{.JSONName}}"`
     {{- else}}
     {{.Name}} {{.Type}} `json:"{{.JSONName}}" gorm:"column:{{.JSONName}}"`
->>>>>>> bef6f820
     {{- end}}
     {{- end}}
     CreatedAt time.Time      `json:"created_at"`
@@ -74,14 +50,6 @@
 type {{.StructName}}ListResponse struct {
     Id        uint      `json:"id"`
     {{- range .Fields}}
-<<<<<<< HEAD
-    {{- if or (eq .Relationship "belongs_to") (eq .Relationship "belongsTo")}}
-    {{.Name}} *{{.AssociatedType}}Response `json:"{{.JSONName}},omitempty"`
-    {{- else if or (eq .Relationship "has_one") (eq .Relationship "hasOne")}}
-    {{.Name}} *{{.AssociatedType}}Response `json:"{{.JSONName}},omitempty"`
-    {{- else if or (eq .Relationship "has_many") (eq .Relationship "hasMany")}}
-    {{.Name}} []*{{.AssociatedType}}Response `json:"{{.JSONName}},omitempty"`
-=======
     {{- if eq .Relationship "belongs_to"}}
     {{.Name}}Id uint `json:"{{.JSONName}}_id"`
     {{.Name}} *{{.AssociatedType}} `json:"{{.JSONName}},omitempty"`
@@ -93,7 +61,6 @@
     {{.Name}} string `json:"{{.JSONName}}"`
     {{- else if eq .Type "attachment"}}
     {{.Name}} *storage.Attachment `json:"{{.JSONName}}"`
->>>>>>> bef6f820
     {{- else}}
     {{.Name}} {{.Type}} `json:"{{.JSONName}}"`
     {{- end}}
@@ -106,15 +73,6 @@
 type {{.StructName}}Response struct {
     Id        uint      `json:"id"`
     {{- range .Fields}}
-<<<<<<< HEAD
-    {{- if or (eq .Relationship "belongs_to") (eq .Relationship "belongsTo")}}
-    {{.Name}}Id uint `json:"{{.JSONName}}_id"`
-    {{.Name}} *{{.AssociatedType}}Response `json:"{{.JSONName}},omitempty"`
-    {{- else if or (eq .Relationship "has_one") (eq .Relationship "hasOne")}}
-    {{.Name}} *{{.AssociatedType}}Response `json:"{{.JSONName}},omitempty"`
-    {{- else if or (eq .Relationship "has_many") (eq .Relationship "hasMany")}}
-    {{.Name}} []*{{.AssociatedType}}Response `json:"{{.JSONName}},omitempty"`
-=======
     {{- if eq .Relationship "belongs_to"}}
     {{.Name}}Id uint `json:"{{.JSONName}}_id"`
     {{.Name}} *{{.AssociatedType}} `json:"{{.JSONName}},omitempty"`
@@ -126,7 +84,6 @@
     {{.Name}} string `json:"{{.JSONName}}"`
     {{- else if eq .Type "attachment"}}
     {{.Name}} *storage.Attachment `json:"{{.JSONName}}"`
->>>>>>> bef6f820
     {{- else}}
     {{.Name}} {{.Type}} `json:"{{.JSONName}}"`
     {{- end}}
@@ -139,14 +96,6 @@
 // Create{{.StructName}}Request represents the create request
 type Create{{.StructName}}Request struct {
     {{- range .Fields}}
-<<<<<<< HEAD
-    {{- if or (eq .Relationship "belongs_to") (eq .Relationship "belongsTo")}}
-    {{.Name}}Id uint `json:"{{.JSONName}}_id" binding:"required"`
-    {{- else if or (eq .Relationship "has_one") (eq .Relationship "hasOne")}}
-    {{.Name}}Id uint `json:"{{.JSONName}}_id" binding:"required"`
-    {{- else if or (eq .Relationship "has_many") (eq .Relationship "hasMany")}}
-    {{.Name}}Ids []uint `json:"{{.JSONName}}_ids" binding:"required"`
-=======
     {{- if eq .Relationship "belongs_to"}}
     {{.Name}}Id uint `json:"{{.JSONName}}_id" binding:"required"`
     {{- else if eq .Relationship "has_many"}}
@@ -155,7 +104,6 @@
     {{.Name}} string `json:"{{.JSONName}}" binding:"required"`
     {{- else if eq .Type "attachment"}}
     {{.Name}} *storage.Attachment `json:"{{.JSONName}}" binding:"required"`
->>>>>>> bef6f820
     {{- else}}
     {{.Name}} {{.Type}} `json:"{{.JSONName}}" binding:"required"`
     {{- end}}
@@ -165,14 +113,6 @@
 // Update{{.StructName}}Request represents the update request
 type Update{{.StructName}}Request struct {
     {{- range .Fields}}
-<<<<<<< HEAD
-    {{- if or (eq .Relationship "belongs_to") (eq .Relationship "belongsTo")}}
-    {{.Name}}Id *uint `json:"{{.JSONName}}_id,omitempty"`
-    {{- else if or (eq .Relationship "has_one") (eq .Relationship "hasOne")}}
-    {{.Name}}Id *uint `json:"{{.JSONName}}_id,omitempty"`
-    {{- else if or (eq .Relationship "has_many") (eq .Relationship "hasMany")}}
-    {{.Name}}Ids []uint `json:"{{.JSONName}}_ids,omitempty"`
-=======
     {{- if eq .Relationship "belongs_to"}}
     {{.Name}}Id *uint `json:"{{.JSONName}}_id,omitempty"`
     {{- else if eq .Relationship "has_many"}}
@@ -181,7 +121,6 @@
     {{.Name}} *string `json:"{{.JSONName}},omitempty"`
     {{- else if eq .Type "attachment"}}
     {{.Name}} *storage.Attachment `json:"{{.JSONName}},omitempty"`
->>>>>>> bef6f820
     {{- else}}
     {{.Name}} *{{.Type}} `json:"{{.JSONName}},omitempty"`
     {{- end}}
@@ -196,27 +135,9 @@
     return &{{.StructName}}ListResponse{
         Id: item.Id,
         {{- range .Fields}}
-<<<<<<< HEAD
-        {{- if or (eq .Relationship "belongs_to") (eq .Relationship "belongsTo")}}
-        {{.Name}}: item.{{.Name}}.ToResponse(),
-        {{- else if or (eq .Relationship "has_one") (eq .Relationship "hasOne")}}
-        {{.Name}}: item.{{.Name}}.ToResponse(),
-        {{- else if or (eq .Relationship "has_many") (eq .Relationship "hasMany")}}
-        {{.Name}}: func() []*{{.AssociatedType}}Response {
-            if item.{{.Name}} == nil {
-                return nil
-            }
-            responses := make([]*{{.AssociatedType}}Response, len(item.{{.Name}}))
-            for i, v := range item.{{.Name}} {
-                responses[i] = v.ToResponse()
-            }
-            return responses
-        }(),
-=======
         {{- if eq .Relationship "belongs_to"}}
         {{.Name}}Id: item.{{.Name}}Id,
         {{.Name}}: item.{{.Name}},
->>>>>>> bef6f820
         {{- else}}
         {{.Name}}: item.{{.Name}},
         {{- end}}
@@ -236,24 +157,7 @@
         {{- range .Fields}}
         {{- if eq .Relationship "belongs_to"}}
         {{.Name}}Id: item.{{.Name}}Id,
-<<<<<<< HEAD
-        {{.Name}}: item.{{.Name}}.ToResponse(),
-        {{- else if or (eq .Relationship "has_one") (eq .Relationship "hasOne")}}
-        {{.Name}}: item.{{.Name}}.ToResponse(),
-        {{- else if or (eq .Relationship "has_many") (eq .Relationship "hasMany")}}
-        {{.Name}}: func() []*{{.AssociatedType}}Response {
-            if item.{{.Name}} == nil {
-                return nil
-            }
-            responses := make([]*{{.AssociatedType}}Response, len(item.{{.Name}}))
-            for i, v := range item.{{.Name}} {
-                responses[i] = v.ToResponse()
-            }
-            return responses
-        }(),
-=======
         {{.Name}}: item.{{.Name}},
->>>>>>> bef6f820
         {{- else}}
         {{.Name}}: item.{{.Name}},
         {{- end}}
@@ -265,15 +169,5 @@
 }
 
 func (item *{{.StructName}}) Preload(db *gorm.DB) *gorm.DB {
-<<<<<<< HEAD
-    return db.
-        {{- range .Fields}}
-        {{- if or (eq .Relationship "belongs_to") (eq .Relationship "belongsTo") (eq .Relationship "has_one") (eq .Relationship "hasOne") (eq .Relationship "has_many") (eq .Relationship "hasMany")}}
-        Preload("{{.Name}}").
-        {{- end}}
-        {{- end}}
-        Preload("DeletedAt")
-=======
     return db{{- range .Fields}}{{if or (eq .Relationship "belongs_to") (eq .Relationship "has_one") (eq .Relationship "has_many")}}.Preload("{{.Name}}"){{- end}}{{- end}}
->>>>>>> bef6f820
 }