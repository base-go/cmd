package utils

import (
    _ "embed"
    "fmt"
    "os"
    "path/filepath"
    "strings"
    "text/template"

    "github.com/gertd/go-pluralize"
    "golang.org/x/text/cases"
    "golang.org/x/text/language"
)

// Initialize the pluralize client
var PluralizeClient *pluralize.Client

func init() {
    PluralizeClient = pluralize.NewClient()
}

//go:embed templates/model.tmpl
var modelTemplate string

//go:embed templates/controller.tmpl
var controllerTemplate string

//go:embed templates/service.tmpl
var serviceTemplate string

//go:embed templates/module.tmpl
var moduleTemplate string

// FieldStruct represents a field in the model
type FieldStruct struct {
    Name            string
    Type            string
    JSONName        string
    DBName          string
    AssociatedType  string
    AssociatedTable string
    PluralType      string
    Relationship    string
    RelatedModel    string
}

// GenerateFileFromTemplate generates a file from a template
<<<<<<< HEAD
func GenerateFileFromTemplate(dir, filename, templateName, singularName, pluralName, packageName string, fields []FieldStruct) {
	// Read template from embedded filesystem
	tmplContent, err := TemplateFS.ReadFile(filepath.Join("templates", templateName))
	if err != nil {
		fmt.Printf("Error reading template %s: %v\n", templateName, err)
		return
	}

	// Create template with functions
	funcMap := template.FuncMap{
		"toLower":     strings.ToLower,
		"toTitle":     cases.Title(language.Und).String,
		"ToSnakeCase": ToSnakeCase,
		"hasField":    func(fields []FieldStruct, fieldType string) bool {
			return HasFieldType(fields, fieldType)
		},
		"ToPlural":    PluralizeClient.Plural,
		"ToPascalCase": ToPascalCase,
	}

	tmpl, err := template.New(templateName).Funcs(funcMap).Parse(string(tmplContent))
	if err != nil {
		fmt.Printf("Error parsing template: %v\n", err)
		return
	}

	// Create output directory if it doesn't exist
	err = os.MkdirAll(dir, 0755)
	if err != nil {
		fmt.Printf("Error creating directory: %v\n", err)
		return
	}

	// Create output file
	outputFile := filepath.Join(dir, filename)
	f, err := os.Create(outputFile)
	if err != nil {
		fmt.Printf("Error creating file: %v\n", err)
		return
	}
	defer f.Close()

	// Execute template
	data := struct {
		StructName    string
		PluralName    string
		PackageName   string
		Fields        []FieldStruct
		HasImageField bool
	}{
		StructName:    singularName,
		PluralName:    pluralName,
		PackageName:   packageName,
		Fields:        fields,
		HasImageField: HasFieldType(fields, "attachment"),
	}

	err = tmpl.Execute(f, data)
	if err != nil {
		fmt.Printf("Error executing template: %v\n", err)
		return
	}

	fmt.Printf("Generated %s\n", outputFile)
}

// GenerateFieldStructs processes the fields and returns a slice of FieldStruct
func GenerateFieldStructs(fields []string) []FieldStruct {
	var fieldStructs []FieldStruct

	for _, field := range fields {
		parts := strings.Split(field, ":")
		if len(parts) < 2 {
			continue
		}

		fieldStruct := FieldStruct{
			Name:     ToPascalCase(parts[0]),
			JSONName: ToSnakeCase(parts[0]),
			DBName:   ToSnakeCase(parts[0]),
		}

		// Handle relationships and field types
		switch parts[1] {
		case "string", "text":
			fieldStruct.Type = "string"
		case "int":
			fieldStruct.Type = "int"
		case "float":
			fieldStruct.Type = "float64"
		case "bool":
			fieldStruct.Type = "bool"
		case "time":
			fieldStruct.Type = "time.Time"
		case "attachment":
			fieldStruct.Type = "*storage.Attachment"
		default:
			// Check for relationships
			if strings.Contains(parts[1], "belongs_to:") {
				fieldStruct.Type = "uint"
				fieldStruct.Relationship = "belongs_to"
				fieldStruct.AssociatedType = strings.TrimPrefix(parts[1], "belongs_to:")
				fieldStruct.AssociatedTable = ToSnakeCase(PluralizeClient.Plural(fieldStruct.AssociatedType))
			} else if strings.Contains(parts[1], "has_many:") {
				fieldStruct.Relationship = "has_many"
				fieldStruct.AssociatedType = strings.TrimPrefix(parts[1], "has_many:")
				fieldStruct.AssociatedTable = ToSnakeCase(PluralizeClient.Plural(fieldStruct.AssociatedType))
				fieldStruct.PluralType = PluralizeClient.Plural(fieldStruct.AssociatedType)
				fieldStruct.Type = fmt.Sprintf("[]*%s", fieldStruct.AssociatedType)
			} else if strings.Contains(parts[1], "has_one:") {
				fieldStruct.Relationship = "has_one"
				fieldStruct.AssociatedType = strings.TrimPrefix(parts[1], "has_one:")
				fieldStruct.AssociatedTable = ToSnakeCase(PluralizeClient.Plural(fieldStruct.AssociatedType))
				fieldStruct.Type = fmt.Sprintf("*%s", fieldStruct.AssociatedType)
			}
		}

		fieldStructs = append(fieldStructs, fieldStruct)
	}

	return fieldStructs
=======
func GenerateFileFromTemplate(dir, filename, templateName, structName, pluralName, packageName string, fields []FieldStruct) {
    var tmplContent string
    switch templateName {
    case "model.tmpl":
        tmplContent = modelTemplate
    case "controller.tmpl":
        tmplContent = controllerTemplate
    case "service.tmpl":
        tmplContent = serviceTemplate
    case "module.tmpl":
        tmplContent = moduleTemplate
    default:
        fmt.Printf("Unknown template: %s\n", templateName)
        return
    }

    // Create template with functions
    funcMap := template.FuncMap{
        "toLower":     strings.ToLower,
        "toTitle":     cases.Title(language.Und).String,
        "ToSnakeCase": ToSnakeCase,
        "hasField":    func(fields []FieldStruct, fieldType string) bool {
            return HasFieldType(fields, fieldType)
        },
        "ToPascalCase": ToPascalCase,
        "ToPlural":    PluralizeClient.Plural,
    }

    tmpl, err := template.New(templateName).Funcs(funcMap).Parse(tmplContent)
    if err != nil {
        fmt.Printf("Error parsing template %s: %v\n", templateName, err)
        return
    }

    // Create output directory if it doesn't exist
    err = os.MkdirAll(dir, 0755)
    if err != nil {
        fmt.Printf("Error creating directory: %v\n", err)
        return
    }

    // Create output file
    outputFile := filepath.Join(dir, filename)
    f, err := os.Create(outputFile)
    if err != nil {
        fmt.Printf("Error creating file %s: %v\n", outputFile, err)
        return
    }
    defer f.Close()

    // Execute template
    data := struct {
        StructName    string
        PluralName    string
        PackageName   string
        Fields        []FieldStruct
        HasImageField bool
    }{
        StructName:    structName,
        PluralName:    pluralName,
        PackageName:   packageName,
        Fields:        fields,
        HasImageField: HasImageField(fields),
    }

    if err := tmpl.Execute(f, data); err != nil {
        fmt.Printf("Error executing template: %v\n", err)
        return
    }

    fmt.Printf("Generated %s\n", outputFile)
>>>>>>> bef6f820
}

// HasFieldType checks if any field has the specified type
func HasFieldType(fields []FieldStruct, fieldType string) bool {
    for _, field := range fields {
        if field.Type == fieldType {
            return true
        }
    }
    return false
}

// HasImageField checks if any field has the image type
func HasImageField(fields []FieldStruct) bool {
    return HasFieldType(fields, "*storage.Attachment")
}

// GenerateFieldStructs processes the fields and returns a slice of FieldStruct
func GenerateFieldStructs(fields []string) []FieldStruct {
    var fieldStructs []FieldStruct
    for _, field := range fields {
        parts := strings.Split(field, ":")
        if len(parts) < 2 {
            continue
        }

        name := parts[0]
        fieldType := parts[1]
        relationship := ""
        relatedModel := ""

        if len(parts) >= 3 {
            relationship = fieldType
            relatedModel = parts[2]
            fieldType = "*" + relatedModel // For belongs_to and has_one
            if relationship == "has_many" {
                fieldType = "[]" + relatedModel
            }
        }

        fieldStruct := FieldStruct{
            Name:         ToPascalCase(name),
            Type:         fieldType,
            JSONName:     ToSnakeCase(name),
            DBName:       ToSnakeCase(name),
            Relationship: relationship,
            RelatedModel: relatedModel,
        }

        if relationship != "" {
            fieldStruct.AssociatedType = relatedModel
            fieldStruct.AssociatedTable = ToSnakeCase(PluralizeClient.Plural(relatedModel))
            fieldStruct.PluralType = PluralizeClient.Plural(relatedModel)
        }

        fieldStructs = append(fieldStructs, fieldStruct)
    }
    return fieldStructs
}<|MERGE_RESOLUTION|>--- conflicted
+++ resolved
@@ -46,129 +46,6 @@
 }
 
 // GenerateFileFromTemplate generates a file from a template
-<<<<<<< HEAD
-func GenerateFileFromTemplate(dir, filename, templateName, singularName, pluralName, packageName string, fields []FieldStruct) {
-	// Read template from embedded filesystem
-	tmplContent, err := TemplateFS.ReadFile(filepath.Join("templates", templateName))
-	if err != nil {
-		fmt.Printf("Error reading template %s: %v\n", templateName, err)
-		return
-	}
-
-	// Create template with functions
-	funcMap := template.FuncMap{
-		"toLower":     strings.ToLower,
-		"toTitle":     cases.Title(language.Und).String,
-		"ToSnakeCase": ToSnakeCase,
-		"hasField":    func(fields []FieldStruct, fieldType string) bool {
-			return HasFieldType(fields, fieldType)
-		},
-		"ToPlural":    PluralizeClient.Plural,
-		"ToPascalCase": ToPascalCase,
-	}
-
-	tmpl, err := template.New(templateName).Funcs(funcMap).Parse(string(tmplContent))
-	if err != nil {
-		fmt.Printf("Error parsing template: %v\n", err)
-		return
-	}
-
-	// Create output directory if it doesn't exist
-	err = os.MkdirAll(dir, 0755)
-	if err != nil {
-		fmt.Printf("Error creating directory: %v\n", err)
-		return
-	}
-
-	// Create output file
-	outputFile := filepath.Join(dir, filename)
-	f, err := os.Create(outputFile)
-	if err != nil {
-		fmt.Printf("Error creating file: %v\n", err)
-		return
-	}
-	defer f.Close()
-
-	// Execute template
-	data := struct {
-		StructName    string
-		PluralName    string
-		PackageName   string
-		Fields        []FieldStruct
-		HasImageField bool
-	}{
-		StructName:    singularName,
-		PluralName:    pluralName,
-		PackageName:   packageName,
-		Fields:        fields,
-		HasImageField: HasFieldType(fields, "attachment"),
-	}
-
-	err = tmpl.Execute(f, data)
-	if err != nil {
-		fmt.Printf("Error executing template: %v\n", err)
-		return
-	}
-
-	fmt.Printf("Generated %s\n", outputFile)
-}
-
-// GenerateFieldStructs processes the fields and returns a slice of FieldStruct
-func GenerateFieldStructs(fields []string) []FieldStruct {
-	var fieldStructs []FieldStruct
-
-	for _, field := range fields {
-		parts := strings.Split(field, ":")
-		if len(parts) < 2 {
-			continue
-		}
-
-		fieldStruct := FieldStruct{
-			Name:     ToPascalCase(parts[0]),
-			JSONName: ToSnakeCase(parts[0]),
-			DBName:   ToSnakeCase(parts[0]),
-		}
-
-		// Handle relationships and field types
-		switch parts[1] {
-		case "string", "text":
-			fieldStruct.Type = "string"
-		case "int":
-			fieldStruct.Type = "int"
-		case "float":
-			fieldStruct.Type = "float64"
-		case "bool":
-			fieldStruct.Type = "bool"
-		case "time":
-			fieldStruct.Type = "time.Time"
-		case "attachment":
-			fieldStruct.Type = "*storage.Attachment"
-		default:
-			// Check for relationships
-			if strings.Contains(parts[1], "belongs_to:") {
-				fieldStruct.Type = "uint"
-				fieldStruct.Relationship = "belongs_to"
-				fieldStruct.AssociatedType = strings.TrimPrefix(parts[1], "belongs_to:")
-				fieldStruct.AssociatedTable = ToSnakeCase(PluralizeClient.Plural(fieldStruct.AssociatedType))
-			} else if strings.Contains(parts[1], "has_many:") {
-				fieldStruct.Relationship = "has_many"
-				fieldStruct.AssociatedType = strings.TrimPrefix(parts[1], "has_many:")
-				fieldStruct.AssociatedTable = ToSnakeCase(PluralizeClient.Plural(fieldStruct.AssociatedType))
-				fieldStruct.PluralType = PluralizeClient.Plural(fieldStruct.AssociatedType)
-				fieldStruct.Type = fmt.Sprintf("[]*%s", fieldStruct.AssociatedType)
-			} else if strings.Contains(parts[1], "has_one:") {
-				fieldStruct.Relationship = "has_one"
-				fieldStruct.AssociatedType = strings.TrimPrefix(parts[1], "has_one:")
-				fieldStruct.AssociatedTable = ToSnakeCase(PluralizeClient.Plural(fieldStruct.AssociatedType))
-				fieldStruct.Type = fmt.Sprintf("*%s", fieldStruct.AssociatedType)
-			}
-		}
-
-		fieldStructs = append(fieldStructs, fieldStruct)
-	}
-
-	return fieldStructs
-=======
 func GenerateFileFromTemplate(dir, filename, templateName, structName, pluralName, packageName string, fields []FieldStruct) {
     var tmplContent string
     switch templateName {
@@ -240,7 +117,6 @@
     }
 
     fmt.Printf("Generated %s\n", outputFile)
->>>>>>> bef6f820
 }
 
 // HasFieldType checks if any field has the specified type
